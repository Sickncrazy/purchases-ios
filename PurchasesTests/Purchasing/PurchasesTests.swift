--- conflicted
+++ resolved
@@ -14,12 +14,7 @@
 import StoreKit
 import XCTest
 
-<<<<<<< HEAD
-import Purchases
-import PurchasesCoreSwift
-=======
 @testable import RevenueCat
->>>>>>> fbef8338
 
 class PurchasesTests: XCTestCase {
 
@@ -42,22 +37,6 @@
         mockOperationDispatcher = MockOperationDispatcher()
         mockIntroEligibilityCalculator = MockIntroEligibilityCalculator()
         mockReceiptParser = MockReceiptParser()
-<<<<<<< HEAD
-        let systemInfoAttribution = MockSystemInfo(platformFlavor: "iOS",
-                                                   platformFlavorVersion: "3.2.1",
-                                                   finishTransactions: true)
-        attributionFetcher = MockAttributionFetcher(deviceCache: deviceCache,
-                                                    identityManager: identityManager,
-                                                    backend: backend,
-                                                    attributionFactory: MockAttributionTypeFactory(),
-                                                    systemInfo: systemInfoAttribution)
-        attributionPoster = RCAttributionPoster(deviceCache: deviceCache,
-                                                identityManager: identityManager,
-                                                backend: backend,
-                                                systemInfo: systemInfoAttribution,
-                                                attributionFetcher: attributionFetcher,
-                                                subscriberAttributesManager: subscriberAttributesManager)
-=======
         receiptFetcher = MockReceiptFetcher(requestFetcher: requestFetcher)
         let systemInfoAttribution = try! MockSystemInfo(platformFlavor: "iOS",
                                                    platformFlavorVersion: "3.2.1",
@@ -74,7 +53,6 @@
                                               backend: backend,
                                               attributionFetcher: attributionFetcher,
                                               subscriberAttributesManager: subscriberAttributesManager)
->>>>>>> fbef8338
         purchaserInfoManager = PurchaserInfoManager(operationDispatcher: mockOperationDispatcher,
                                                     deviceCache: deviceCache,
                                                     backend: backend,
@@ -230,22 +208,6 @@
 
         var invokedPostAttributionData = false
         var invokedPostAttributionDataCount = 0
-<<<<<<< HEAD
-        var invokedPostAttributionDataParameters: (data: [AnyHashable: Any]?, network: RCAttributionNetwork, appUserID: String?)?
-        var invokedPostAttributionDataParametersList = [(data: [AnyHashable: Any]?,
-            network: RCAttributionNetwork,
-            appUserID: String?)]()
-        var stubbedPostAttributionDataCompletionResult: (Error?, Void)?
-
-        override func postAttributionData(_ data: [AnyHashable: Any],
-                                          from network: RCAttributionNetwork,
-                                          forAppUserID appUserID: String,
-                                          completion: ((Error?) -> ())?) {
-            invokedPostAttributionData = true
-            invokedPostAttributionDataCount += 1
-            invokedPostAttributionDataParameters = (data, network, appUserID)
-            invokedPostAttributionDataParametersList.append((data, network, appUserID))
-=======
         var invokedPostAttributionDataParameters: (data: [String: Any]?, network: AttributionNetwork, appUserID: String?)?
         var invokedPostAttributionDataParametersList = [(data: [String: Any]?,
             network: AttributionNetwork,
@@ -260,7 +222,6 @@
             invokedPostAttributionDataCount += 1
             invokedPostAttributionDataParameters = (attributionData, network, appUserID)
             invokedPostAttributionDataParametersList.append((attributionData, network, appUserID))
->>>>>>> fbef8338
             if let result = stubbedPostAttributionDataCompletionResult {
                 completion?(result.0)
             }
@@ -302,11 +263,7 @@
     var mockIntroEligibilityCalculator: MockIntroEligibilityCalculator!
     var mockReceiptParser: MockReceiptParser!
     var attributionFetcher: MockAttributionFetcher!
-<<<<<<< HEAD
-    var attributionPoster: RCAttributionPoster!
-=======
     var attributionPoster: AttributionPoster!
->>>>>>> fbef8338
     var purchaserInfoManager: PurchaserInfoManager!
     var mockOfferingsManager: MockOfferingsManager!
     var purchasesOrchestrator: PurchasesOrchestrator!
@@ -1901,11 +1858,7 @@
         }
         expect(self.backend.invokedPostAttributionDataParametersList[0].data?.keys.contains("rc_idfa")) == true
         expect(self.backend.invokedPostAttributionDataParametersList[0].data?.keys.contains("rc_idfv")) == true
-<<<<<<< HEAD
-        expect(self.backend.invokedPostAttributionDataParametersList[0].network) == RCAttributionNetwork.appleSearchAds
-=======
         expect(self.backend.invokedPostAttributionDataParametersList[0].network) == AttributionNetwork.appleSearchAds
->>>>>>> fbef8338
         expect(self.backend.invokedPostAttributionDataParametersList[0].appUserID) == self.purchases?.appUserID
     }
 
@@ -2389,11 +2342,7 @@
 
         expect(invokedParameters?.attributionData.keys.contains("rc_idfa")) == true
         expect(invokedParameters?.attributionData.keys.contains("rc_idfv")) == true
-<<<<<<< HEAD
-        expect(invokedParameters?.network) == RCAttributionNetwork.appsFlyer
-=======
         expect(invokedParameters?.network) == AttributionNetwork.appsFlyer
->>>>>>> fbef8338
         expect(invokedParameters?.appUserID) == self.purchases?.appUserID
     }
 
@@ -2406,24 +2355,15 @@
 
         expect(self.backend.invokedPostAttributionData).toEventually(beTrue())
         for key in data.keys {
-<<<<<<< HEAD
-            expect(self.backend.invokedPostAttributionDataParameters?.data?.keys.contains(key)) == true
-=======
             expect(self.backend.invokedPostAttributionDataParameters?.data?.keys.contains(key)).to(beTrue())
->>>>>>> fbef8338
         }
 
         expect(self.backend.invokedPostAttributionDataParameters?.data?.keys.contains("rc_idfa")) == true
         expect(self.backend.invokedPostAttributionDataParameters?.data?.keys.contains("rc_idfv")) == true
         expect(self.backend.invokedPostAttributionDataParameters?.data?.keys.contains("rc_attribution_network_id")) == true
         expect(self.backend.invokedPostAttributionDataParameters?.data?["rc_attribution_network_id"] as? String) == "newuser"
-<<<<<<< HEAD
-        expect(self.backend.invokedPostAttributionDataParameters?.network) == RCAttributionNetwork.appleSearchAds
-        expect(self.backend.invokedPostAttributionDataParameters?.appUserID) == self.identityManager.currentAppUserID
-=======
         expect(self.backend.invokedPostAttributionDataParameters?.network) == AttributionNetwork.appleSearchAds
         expect(self.backend.invokedPostAttributionDataParameters?.appUserID) == identityManager.currentAppUserID
->>>>>>> fbef8338
     }
 
     func testAttributionDataDontSendNetworkAppUserIdIfNotProvided() {
@@ -2440,23 +2380,14 @@
         expect(self.backend.invokedPostAttributionDataParameters?.data?.keys.contains("rc_idfa")) == true
         expect(self.backend.invokedPostAttributionDataParameters?.data?.keys.contains("rc_idfv")) == true
         expect(self.backend.invokedPostAttributionDataParameters?.data?.keys.contains("rc_attribution_network_id")) == false
-<<<<<<< HEAD
-        expect(self.backend.invokedPostAttributionDataParameters?.network) == RCAttributionNetwork.appleSearchAds
-        expect(self.backend.invokedPostAttributionDataParameters?.appUserID) == self.identityManager.currentAppUserID
-=======
         expect(self.backend.invokedPostAttributionDataParameters?.network) == AttributionNetwork.appleSearchAds
         expect(self.backend.invokedPostAttributionDataParameters?.appUserID) == identityManager.currentAppUserID
->>>>>>> fbef8338
     }
 
     func testAdClientAttributionDataIsAutomaticallyCollected() {
         setupPurchases(automaticCollection: true)
         expect(self.backend.invokedPostAttributionDataParameters).toNot(beNil())
-<<<<<<< HEAD
-        expect(self.backend.invokedPostAttributionDataParameters?.network) == RCAttributionNetwork.appleSearchAds
-=======
         expect(self.backend.invokedPostAttributionDataParameters?.network) == AttributionNetwork.appleSearchAds
->>>>>>> fbef8338
         expect((self.backend.invokedPostAttributionDataParameters?.data?["Version3.1"] as! NSDictionary)["iad-campaign-id"]).toNot(beNil())
     }
 
@@ -2894,16 +2825,10 @@
         }
     }
 
-<<<<<<< HEAD
-    func testSetDebugLogsEnabledSetsTheCorrectValue() {
-        Logger.logLevel = .warn
-        
-=======
     @available(*, deprecated) // Ignore deprecation warnings
     func testSetDebugLogsEnabledSetsTheCorrectValue() {
         Logger.logLevel = .warn
 
->>>>>>> fbef8338
         Purchases.debugLogsEnabled = true
         expect(Logger.logLevel) == .debug
 
