# Xcode
#
# gitignore contributors: remember to update Global/Xcode.gitignore, Objective-C.gitignore & Swift.gitignore

## User settings
xcuserdata/

## compatibility with Xcode 8 and earlier (ignoring not required starting Xcode 9)
*.xcscmblueprint
*.xccheckout

## compatibility with Xcode 3 and earlier (ignoring not required starting Xcode 4)
build/
docs/
DerivedData/
*.moved-aside
*.pbxuser
!default.pbxuser
*.mode1v3
!default.mode1v3
*.mode2v3
!default.mode2v3
*.perspectivev3
!default.perspectivev3
<<<<<<< HEAD
.idea/

=======

.idea/
>>>>>>> 4fff6c39
Carthage<|MERGE_RESOLUTION|>--- conflicted
+++ resolved
@@ -22,11 +22,5 @@
 !default.mode2v3
 *.perspectivev3
 !default.perspectivev3
-<<<<<<< HEAD
 .idea/
-
-=======
-
-.idea/
->>>>>>> 4fff6c39
 Carthage