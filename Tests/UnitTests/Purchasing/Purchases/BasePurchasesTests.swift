--- conflicted
+++ resolved
@@ -351,100 +351,6 @@
             self.postedObserverMode = observerMode
             completion(self.postReceiptResult ?? .failure(.missingAppUserID()))
         }
-
-<<<<<<< HEAD
-        var postedProductIdentifiers: [String]?
-
-        override func getIntroEligibility(appUserID: String,
-                                          receiptData: Data,
-                                          productIdentifiers: [String],
-                                          completion: @escaping IntroEligibilityResponseHandler) {
-            self.postedProductIdentifiers = productIdentifiers
-
-            var eligibilities = [String: IntroEligibility]()
-            for productID in productIdentifiers {
-                eligibilities[productID] = IntroEligibility(eligibilityStatus: .eligible)
-            }
-
-            completion(eligibilities, nil)
-        }
-
-        var failOfferings = false
-        var badOfferingsResponse = false
-        var gotOfferings = 0
-
-        override func getOfferings(appUserID: String, completion: @escaping OfferingsResponseHandler) {
-            self.gotOfferings += 1
-            if self.failOfferings {
-                completion(.failure(.unexpectedBackendResponse(.getOfferUnexpectedResponse)))
-                return
-            }
-            if self.badOfferingsResponse {
-                completion(.failure(.networkError(.decoding(CodableError.invalidJSONObject(value: [:]), Data()))))
-                return
-            }
-
-            completion(.success(.mockResponse))
-        }
-
-        override func createAlias(appUserID: String, newAppUserID: String, completion: ((BackendError?) -> Void)?) {
-            self.aliasCalled = true
-            if self.aliasError != nil {
-                completion!(self.aliasError)
-            } else {
-                self.userID = newAppUserID
-                completion!(nil)
-            }
-        }
-
-        var postOfferForSigningCalled = false
-        var postOfferForSigningPaymentDiscountResponse: Result<[String: Any], BackendError> = .success([:])
-
-        override func post(offerIdForSigning offerIdentifier: String,
-                           productIdentifier: String,
-                           subscriptionGroup: String?,
-                           receiptData: Data,
-                           appUserID: String,
-                           completion: @escaping OfferSigningResponseHandler) {
-            self.postOfferForSigningCalled = true
-
-            completion(
-                self.postOfferForSigningPaymentDiscountResponse.map {
-                    (
-                        // swiftlint:disable:next force_cast line_length
-                        $0["signature"] as! String, $0["keyIdentifier"] as! String, $0["nonce"] as! UUID, $0["timestamp"] as! Int
-                    )
-                }
-            )
-        }
-=======
-        var invokedPostAttributionData = false
-        var invokedPostAttributionDataCount = 0
-        // swiftlint:disable:next large_tuple
-        var invokedPostAttributionDataParameters: (
-            data: [String: Any]?,
-            network: AttributionNetwork,
-            appUserID: String?
-        )?
-        var invokedPostAttributionDataParametersList = [(data: [String: Any]?,
-                                                         network: AttributionNetwork,
-                                                         appUserID: String?)]()
-        var stubbedPostAttributionDataCompletionResult: (BackendError?, Void)?
-
-        override func post(attributionData: [String: Any],
-                           network: AttributionNetwork,
-                           appUserID: String,
-                           completion: ((BackendError?) -> Void)? = nil) {
-            self.invokedPostAttributionData = true
-            self.invokedPostAttributionDataCount += 1
-            self.invokedPostAttributionDataParameters = (attributionData, network, appUserID)
-            self.invokedPostAttributionDataParametersList.append((attributionData, network, appUserID))
-            if let result = stubbedPostAttributionDataCompletionResult {
-                completion?(result.0)
-            }
-        }
-
->>>>>>> b519e43f
     }
 }
 
