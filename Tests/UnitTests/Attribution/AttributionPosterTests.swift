//
//  Copyright RevenueCat Inc. All Rights Reserved.
//
//  Licensed under the MIT License (the "License");
//  you may not use this file except in compliance with the License.
//  You may obtain a copy of the License at
//
//      https://opensource.org/licenses/MIT
//
//  AttributionPosterTests.swift
//
//  Created by Madeline Beyl on 6/7/22.

import Foundation
import Nimble
import XCTest

@testable import RevenueCat

class BaseAttributionPosterTests: TestCase {

    var attributionFetcher: MockAttributionFetcher!
    var attributionPoster: AttributionPoster!
    var deviceCache: MockDeviceCache!
    var currentUserProvider: MockCurrentUserProvider!
    var backend: MockBackend!
    var subscriberAttributesManager: MockSubscriberAttributesManager!
    var attributionFactory: AttributionTypeFactory! = MockAttributionTypeFactory()
    // swiftlint:disable:next force_try
    var systemInfo: MockSystemInfo! = try! MockSystemInfo(
        platformInfo: .init(flavor: "iOS", version: "3.2.1"),
        finishTransactions: true)

    let userDefaultsSuiteName = "testUserDefaults"

    override func setUp() {
        super.setUp()

        let userID = "userID"
<<<<<<< HEAD
        deviceCache = MockDeviceCache(systemInfo: MockSystemInfo(finishTransactions: false),
                                      userDefaults: UserDefaults(suiteName: userDefaultsSuiteName)!)
        deviceCache.cache(appUserID: userID)
        backend = MockBackend()
        attributionFetcher = MockAttributionFetcher(attributionFactory: attributionFactory, systemInfo: systemInfo)
        subscriberAttributesManager = MockSubscriberAttributesManager(
=======
        self.deviceCache = MockDeviceCache(sandboxEnvironmentDetector: DefaultSandboxEnvironmentDetector(),
                                           userDefaults: UserDefaults(suiteName: userDefaultsSuiteName)!)
        self.deviceCache.cache(appUserID: userID)
        self.backend = MockBackend()
        self.attributionFetcher = AttributionFetcher(attributionFactory: attributionFactory, systemInfo: systemInfo)
        self.subscriberAttributesManager = MockSubscriberAttributesManager(
>>>>>>> b519e43f
            backend: self.backend,
            deviceCache: self.deviceCache,
            operationDispatcher: MockOperationDispatcher(),
            attributionFetcher: self.attributionFetcher,
            attributionDataMigrator: AttributionDataMigrator())
<<<<<<< HEAD
        currentUserProvider = MockCurrentUserProvider(mockAppUserID: userID)
        attributionPoster = AttributionPoster(deviceCache: deviceCache,
                                              currentUserProvider: currentUserProvider,
                                              backend: backend,
                                              attributionFetcher: attributionFetcher,
                                              subscriberAttributesManager: subscriberAttributesManager)
        resetAttributionStaticProperties()
        backend.stubbedPostAdServicesTokenCompletionResult = .success(())
    }

    override func tearDown() {
        UserDefaults.standard.removePersistentDomain(forName: userDefaultsSuiteName)
        UserDefaults.standard.synchronize()
        resetAttributionStaticProperties()
        super.tearDown()
=======
        self.currentUserProvider = MockCurrentUserProvider(mockAppUserID: userID)
        self.attributionPoster = AttributionPoster(deviceCache: self.deviceCache,
                                                   currentUserProvider: self.currentUserProvider,
                                                   backend: self.backend,
                                                   attributionFetcher: self.attributionFetcher,
                                                   subscriberAttributesManager: self.subscriberAttributesManager)
        self.resetAttributionStaticProperties()
        self.backend.stubbedPostAttributionDataCompletionResult = (nil, ())
>>>>>>> b519e43f
    }

    private func resetAttributionStaticProperties() {
        if #available(iOS 14, macOS 11, tvOS 14, *) {
            MockTrackingManagerProxy.mockAuthorizationStatus = .authorized
        }

        MockAttributionTypeFactory.shouldReturnTrackingManagerProxy = true
    }

}

#if canImport(AdServices)
@available(iOS 14.3, macOS 11.1, macCatalyst 14.3, *)
class AdServicesAttributionPosterTests: BaseAttributionPosterTests {

    func testPostAdServicesTokenIfNeededSkipsIfAlreadySent() {
        backend.stubbedPostAdServicesTokenCompletionResult = .success(())

        attributionPoster.postAdServicesTokenIfNeeded()
        expect(self.backend.invokedPostAdServicesTokenCount) == 1
        expect(self.subscriberAttributesManager.invokedConvertAttributionDataAndSetCount) == 0
        expect(self.deviceCache.invokedSetLatestNetworkAndAdvertisingIdsSentCount) == 1

        attributionPoster.postAdServicesTokenIfNeeded()
        expect(self.backend.invokedPostAdServicesTokenCount) == 1
        expect(self.deviceCache.invokedSetLatestNetworkAndAdvertisingIdsSentCount) == 1
        expect(self.subscriberAttributesManager.invokedConvertAttributionDataAndSetCount) == 0
    }

    func testPostAdServicesTokenIfNeededSkipsIfNilToken() throws {
        backend.stubbedPostAdServicesTokenCompletionResult = .success(())

        attributionFetcher.adServicesTokenToReturn = nil
        attributionPoster.postAdServicesTokenIfNeeded()
        expect(self.backend.invokedPostAdServicesTokenCount) == 0
        expect(self.subscriberAttributesManager.invokedConvertAttributionDataAndSetCount) == 0
    }

    func testPostAdServicesTokenIfNeededDoesNotCacheOnAPIError() throws {
        let stubbedError: BackendError = .networkError(
            .errorResponse(.init(code: .invalidAPIKey, message: nil),
                           400)
        )

        backend.stubbedPostAdServicesTokenCompletionResult = .failure(stubbedError)

        attributionFetcher.adServicesTokenToReturn = nil
        attributionPoster.postAdServicesTokenIfNeeded()
        expect(self.deviceCache.invokedSetLatestNetworkAndAdvertisingIdsSentCount) == 0
    }

}
#endif

class AttributionPosterTests: BaseAttributionPosterTests {

    func testPostAttributionDataSkipsIfAlreadySent() {
        let userID = "userID"

        attributionPoster.post(attributionData: ["something": "here"],
                               fromNetwork: .adjust,
                               networkUserId: userID)

        expect(self.backend.invokedPostAdServicesTokenCount) == 0
        expect(self.subscriberAttributesManager.invokedConvertAttributionDataAndSetCount) == 1

        attributionPoster.post(attributionData: ["something": "else"],
                               fromNetwork: .adjust,
                               networkUserId: userID)
        expect(self.backend.invokedPostAdServicesTokenCount) == 0
        expect(self.subscriberAttributesManager.invokedConvertAttributionDataAndSetCount) == 1
    }

    func testPostAttributionDataDoesntSkipIfNetworkChanged() {
        let userID = "userID"
        backend.stubbedPostAdServicesTokenCompletionResult = .success(())
        attributionPoster.post(attributionData: ["something": "here"],
                               fromNetwork: .adjust,
                               networkUserId: userID)
        expect(self.backend.invokedPostAdServicesTokenCount) == 0
        expect(self.subscriberAttributesManager.invokedConvertAttributionDataAndSetCount) == 1

        attributionPoster.post(attributionData: ["something": "else"],
                               fromNetwork: .facebook,
                               networkUserId: userID)
        expect(self.backend.invokedPostAdServicesTokenCount) == 0
        expect(self.subscriberAttributesManager.invokedConvertAttributionDataAndSetCount) == 2
    }

    func testPostAttributionDataDoesntSkipIfDifferentUserIdButSameNetwork() {
        backend.stubbedPostAdServicesTokenCompletionResult = .success(())

        attributionPoster.post(attributionData: ["something": "here"],
                               fromNetwork: .adjust,
                               networkUserId: "attributionUser1")
        expect(self.backend.invokedPostAdServicesTokenCount) == 0
        expect(self.subscriberAttributesManager.invokedConvertAttributionDataAndSetCount) == 1

        attributionPoster.post(attributionData: ["something": "else"],
                               fromNetwork: .adjust,
                               networkUserId: "attributionUser2")
        expect(self.backend.invokedPostAdServicesTokenCount) == 0
        expect(self.subscriberAttributesManager.invokedConvertAttributionDataAndSetCount) == 2
    }

}<|MERGE_RESOLUTION|>--- conflicted
+++ resolved
@@ -37,43 +37,17 @@
         super.setUp()
 
         let userID = "userID"
-<<<<<<< HEAD
-        deviceCache = MockDeviceCache(systemInfo: MockSystemInfo(finishTransactions: false),
-                                      userDefaults: UserDefaults(suiteName: userDefaultsSuiteName)!)
-        deviceCache.cache(appUserID: userID)
-        backend = MockBackend()
-        attributionFetcher = MockAttributionFetcher(attributionFactory: attributionFactory, systemInfo: systemInfo)
-        subscriberAttributesManager = MockSubscriberAttributesManager(
-=======
         self.deviceCache = MockDeviceCache(sandboxEnvironmentDetector: DefaultSandboxEnvironmentDetector(),
                                            userDefaults: UserDefaults(suiteName: userDefaultsSuiteName)!)
         self.deviceCache.cache(appUserID: userID)
         self.backend = MockBackend()
-        self.attributionFetcher = AttributionFetcher(attributionFactory: attributionFactory, systemInfo: systemInfo)
+        self.attributionFetcher = MockAttributionFetcher(attributionFactory: attributionFactory, systemInfo: systemInfo)
         self.subscriberAttributesManager = MockSubscriberAttributesManager(
->>>>>>> b519e43f
             backend: self.backend,
             deviceCache: self.deviceCache,
             operationDispatcher: MockOperationDispatcher(),
             attributionFetcher: self.attributionFetcher,
             attributionDataMigrator: AttributionDataMigrator())
-<<<<<<< HEAD
-        currentUserProvider = MockCurrentUserProvider(mockAppUserID: userID)
-        attributionPoster = AttributionPoster(deviceCache: deviceCache,
-                                              currentUserProvider: currentUserProvider,
-                                              backend: backend,
-                                              attributionFetcher: attributionFetcher,
-                                              subscriberAttributesManager: subscriberAttributesManager)
-        resetAttributionStaticProperties()
-        backend.stubbedPostAdServicesTokenCompletionResult = .success(())
-    }
-
-    override func tearDown() {
-        UserDefaults.standard.removePersistentDomain(forName: userDefaultsSuiteName)
-        UserDefaults.standard.synchronize()
-        resetAttributionStaticProperties()
-        super.tearDown()
-=======
         self.currentUserProvider = MockCurrentUserProvider(mockAppUserID: userID)
         self.attributionPoster = AttributionPoster(deviceCache: self.deviceCache,
                                                    currentUserProvider: self.currentUserProvider,
@@ -81,9 +55,15 @@
                                                    attributionFetcher: self.attributionFetcher,
                                                    subscriberAttributesManager: self.subscriberAttributesManager)
         self.resetAttributionStaticProperties()
-        self.backend.stubbedPostAttributionDataCompletionResult = (nil, ())
->>>>>>> b519e43f
+        self.backend.stubbedPostAdServicesTokenCompletionResult = .success(())
     }
+
+    override func tearDown() {
+            UserDefaults.standard.removePersistentDomain(forName: userDefaultsSuiteName)
+            UserDefaults.standard.synchronize()
+            resetAttributionStaticProperties()
+            super.tearDown()
+        }
 
     private func resetAttributionStaticProperties() {
         if #available(iOS 14, macOS 11, tvOS 14, *) {
