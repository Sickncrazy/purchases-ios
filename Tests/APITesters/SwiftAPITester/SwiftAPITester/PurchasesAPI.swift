//
//  Copyright RevenueCat Inc. All Rights Reserved.
//
//  Licensed under the MIT License (the "License");
//  you may not use this file except in compliance with the License.
//  You may obtain a copy of the License at
//
//      https://opensource.org/licenses/MIT
//
//  PurchasesAPI.swift
//
//  Created by Madeline Beyl on 8/25/21.

import Foundation
import RevenueCat
import StoreKit

func checkPurchasesAPI() {
    let purch = checkConfigure()

    // initializers
    let finishTransactions: Bool = purch.finishTransactions
    let delegate: PurchasesDelegate? = purch.delegate
    let appUserID: String = purch.appUserID
    let isAnonymous: Bool = purch.isAnonymous

    print(finishTransactions, delegate!, appUserID, isAnonymous)

    checkStaticMethods()
    checkIdentity(purchases: purch)
    checkPurchasesSubscriberAttributesAPI(purchases: purch)
    checkPurchasesPurchasingAPI(purchases: purch)
    checkPurchasesSupportAPI(purchases: purch)

    if #available(iOS 13.0, tvOS 13.0, macOS 10.15, watchOS 6.2, *) {
        _ = Task.init {
            await checkAsyncMethods(purchases: purch)
        }
    }
}

var periodType: PeriodType!
var oType: PurchaseOwnershipType!
var logLevel: LogLevel!
func checkPurchasesEnums() {
    switch periodType! {
    case .normal,
         .intro,
         .trial:
        print(periodType!)
    @unknown default:
        fatalError()
    }

    switch oType! {
    case .purchased,
         .familyShared,
         .unknown:
        print(oType!)
    @unknown default:
        fatalError()
    }

    switch logLevel! {
    case .info,
         .warn,
         .debug,
         .error:
        print(logLevel!)
    @unknown default:
        fatalError()
    }
}

private func checkStaticMethods() {
    let logHandler: (LogLevel, String) -> Void = { _, _ in }
    Purchases.logHandler = logHandler

    let canI: Bool = Purchases.canMakePayments()
    let version = Purchases.frameworkVersion
<<<<<<< HEAD

    // both should have deprecation warning
    Purchases.addAttributionData([String: Any](), from: AttributionNetwork.adjust, forNetworkUserId: "")
    Purchases.addAttributionData([String: Any](), from: AttributionNetwork.adjust, forNetworkUserId: nil)

    // should have deprecation warning 'automaticAppleSearchAdsAttributionCollection' is deprecated: Use
    // Purchases.automaticAdServicesAttributionTokenCollection instead
=======
>>>>>>> 66fb1a1f
    let automaticAppleSearchAdsAttributionCollection: Bool = Purchases.automaticAppleSearchAdsAttributionCollection
    let logLevel: LogLevel = Purchases.logLevel
    let proxyUrl: URL? = Purchases.proxyURL
    let forceUniversalAppStore: Bool = Purchases.forceUniversalAppStore
    let simulatesAskToBuyInSandbox: Bool = Purchases.simulatesAskToBuyInSandbox
    let sharedPurchases: Purchases = Purchases.shared
    let isPurchasesConfigured: Bool = Purchases.isConfigured
    let automaticAdServicesAttributionTokenCollection: Bool = Purchases.automaticAdServicesAttributionTokenCollection

<<<<<<< HEAD
    print(canI, version, automaticAppleSearchAdsAttributionCollection, debugLogsEnabled, logLevel, proxyUrl!,
          forceUniversalAppStore, simulatesAskToBuyInSandbox, sharedPurchases, isPurchasesConfigured,
          automaticAdServicesAttributionTokenCollection)
=======
    print(canI, version, automaticAppleSearchAdsAttributionCollection, logLevel, proxyUrl!,
          forceUniversalAppStore, simulatesAskToBuyInSandbox, sharedPurchases, isPurchasesConfigured)
>>>>>>> 66fb1a1f
}

private func checkTypealiases(
    transaction: StoreTransaction?,
    customerInfo: CustomerInfo,
    userCancelled: Bool
) {
    let purchaseResultData: PurchaseResultData = (transaction: transaction,
                                                  customerInfo: customerInfo,
                                                  userCancelled: userCancelled)

    // swiftlint:disable:next line_length
    let purchaseCompletedBlock: PurchaseCompletedBlock = { (_: StoreTransaction?, _: CustomerInfo?, _: Error?, _: Bool) -> Void in }

    let startPurchaseBlock: StartPurchaseBlock = { (_: PurchaseCompletedBlock) in }

    print(purchaseResultData,
          purchaseCompletedBlock,
          startPurchaseBlock)
}

private func checkPurchasesPurchasingAPI(purchases: Purchases) {
    purchases.getCustomerInfo { (_: CustomerInfo?, _: Error?) in }
    purchases.getCustomerInfo(fetchPolicy: .default) { (_: CustomerInfo?, _: Error?) in }
    purchases.getOfferings { (_: Offerings?, _: Error?) in }
    purchases.getProducts([String]()) { (_: [StoreProduct]) in }

    let storeProduct: StoreProduct! = nil
    let discount: StoreProductDiscount! = nil
    let pack: Package! = nil
    let offer: PromotionalOffer! = nil

    purchases.purchase(product: storeProduct) { (_: StoreTransaction?, _: CustomerInfo?, _: Error?, _: Bool) in }
    purchases.purchase(package: pack) { (_: StoreTransaction?, _: CustomerInfo?, _: Error?, _: Bool) in }
    purchases.syncPurchases { (_: CustomerInfo?, _: Error?) in }

    purchases.checkTrialOrIntroDiscountEligibility(product: storeProduct) { (_: IntroEligibilityStatus) in }
    purchases.checkTrialOrIntroDiscountEligibility(productIdentifiers: [String]()) { (_: [String: IntroEligibility]) in
    }

    purchases.getPromotionalOffer(
        forProductDiscount: discount,
        product: storeProduct
    ) { (_: PromotionalOffer?, _: Error?) in }

    purchases.purchase(product: storeProduct,
                       promotionalOffer: offer) { (_: StoreTransaction?, _: CustomerInfo?, _: Error?, _: Bool) in }
    purchases.purchase(package: pack,
                       promotionalOffer: offer) { (_: StoreTransaction?, _: CustomerInfo?, _: Error?, _: Bool) in }
    purchases.invalidateCustomerInfoCache()

#if os(iOS)
    purchases.presentCodeRedemptionSheet()
#endif

    // PurchasesDelegate
    let customerInfo: CustomerInfo? = nil
    purchases.delegate?.purchases?(purchases, receivedUpdated: customerInfo!)

    let purchaseBlock = { (_: (StoreTransaction?, CustomerInfo?, Error?, Bool) -> Void) in }
    purchases.delegate?.purchases?(purchases, readyForPromotedProduct: storeProduct, purchase: purchaseBlock)
}

private func checkIdentity(purchases: Purchases) {
    purchases.logOut { (_: CustomerInfo?, _: Error?) in }
    purchases.logIn("") { (_: CustomerInfo?, _: Bool, _: Error?) in }
}

private func checkPurchasesSupportAPI(purchases: Purchases) {
    #if os(iOS)
    purchases.showManageSubscriptions { _ in }
    #endif
    #if os(iOS) || targetEnvironment(macCatalyst)
    _ = purchases.showPriceConsentIfNeeded
    _ = purchases.delegate?.shouldShowPriceConsent
    #endif
}

private func checkPurchasesSubscriberAttributesAPI(purchases: Purchases) {
    purchases.setAttributes([String: String]())
    purchases.setEmail("")
    purchases.setPhoneNumber("")
    purchases.setDisplayName("")
    purchases.setPushToken("".data(using: String.Encoding.utf8)!)
    purchases.setPushToken(nil)
    purchases.setPushTokenString("")
    purchases.setPushTokenString(nil)
    purchases.setAdjustID("")
    purchases.setAppsflyerID("")
    purchases.setFBAnonymousID("")
    purchases.setMparticleID("")
    purchases.setOnesignalID("")
    purchases.setCleverTapID("")
    purchases.setMixpanelDistinctID("")
    purchases.setFirebaseAppInstanceID("")
    purchases.setMediaSource("")
    purchases.setCampaign("")
    purchases.setAdGroup("")
    purchases.setAd("")
    purchases.setKeyword("")
    purchases.setCreative("")
    purchases.collectDeviceIdentifiers()
}

private func checkAsyncMethods(purchases: Purchases) async {
    let pack: Package! = nil
    let stp: StoreProduct! = nil
    let discount: StoreProductDiscount! = nil
    let offer: PromotionalOffer! = nil

    do {
        let _: (CustomerInfo, Bool) = try await purchases.logIn("")
        let _: IntroEligibilityStatus = await purchases.checkTrialOrIntroDiscountEligibility(product: stp)
        let _: [String: IntroEligibility] = await purchases.checkTrialOrIntroDiscountEligibility(
            productIdentifiers: [String]()
        )
        let _: PromotionalOffer = try await purchases.promotionalOffer(
            forProductDiscount: discount,
            product: stp
        )
        let _: CustomerInfo = try await purchases.logOut()
        let _: Offerings = try await purchases.offerings()

        let _: [StoreProduct] = await purchases.products([])
        let _: (StoreTransaction?, CustomerInfo, Bool) = try await purchases.purchase(package: pack)
        let _: (StoreTransaction?, CustomerInfo, Bool) = try await purchases.purchase(package: pack,
                                                                                      promotionalOffer: offer)
        let _: (StoreTransaction?, CustomerInfo, Bool) = try await purchases.purchase(product: stp)
        let _: (StoreTransaction?, CustomerInfo, Bool) = try await purchases.purchase(product: stp,
                                                                                      promotionalOffer: offer)
        let _: CustomerInfo = try await purchases.customerInfo()
        let _: CustomerInfo = try await purchases.customerInfo(fetchPolicy: .default)
        let _: CustomerInfo = try await purchases.restorePurchases()
        let _: CustomerInfo = try await purchases.syncPurchases()

        for try await _: CustomerInfo in purchases.customerInfoStream {}

        #if os(iOS)
        try await purchases.showManageSubscriptions()
        let _: RefundRequestStatus = try await purchases.beginRefundRequest(forProduct: "")
        let _: RefundRequestStatus = try await purchases.beginRefundRequest(forEntitlement: "")
        let _: RefundRequestStatus = try await purchases.beginRefundRequestForActiveEntitlement()

        // Deprecated
        let _: [PromotionalOffer] = await purchases.eligiblePromotionalOffers(forProduct: stp)
        #endif
    } catch {}
}

private func checkConfigure() -> Purchases {
    Purchases
        .configure(with: Configuration.Builder(withAPIKey: "")
        .build())

    return Purchases.configure(withAPIKey: "")
}

@available(*, deprecated) // Ignore deprecation warnings
private func checkAsyncDeprecatedMethods(_ purchases: Purchases, _ stp: StoreProduct) async throws {
    let _: [PromotionalOffer] = await purchases.getEligiblePromotionalOffers(forProduct: stp)

    let _: [String: IntroEligibility] = await purchases.checkTrialOrIntroDiscountEligibility([String]())
    let _: PromotionalOffer = try await purchases.getPromotionalOffer(
        forProductDiscount: discount,
        product: stp
    )
}

@available(*, deprecated) // Ignore deprecation warnings
private func checkDeprecatedMethods(_ purchases: Purchases) {
    let _: Bool = Purchases.debugLogsEnabled

    Purchases.addAttributionData([String: Any](), from: AttributionNetwork.adjust, forNetworkUserId: "")
    Purchases.addAttributionData([String: Any](), from: AttributionNetwork.adjust, forNetworkUserId: nil)

    purchases.checkTrialOrIntroDiscountEligibility([String]()) { (_: [String: IntroEligibility]) in }

    Purchases.configure(withAPIKey: "", appUserID: nil)
    Purchases.configure(withAPIKey: "", appUserID: "")

    Purchases.configure(withAPIKey: "", appUserID: "", observerMode: false)
    Purchases.configure(withAPIKey: "", appUserID: nil, observerMode: true)

    Purchases.configure(withAPIKey: "", appUserID: "", observerMode: true, userDefaults: nil)
    Purchases.configure(withAPIKey: "", appUserID: nil, observerMode: true, userDefaults: nil)
    Purchases.configure(withAPIKey: "", appUserID: "", observerMode: true, userDefaults: UserDefaults())
    Purchases.configure(withAPIKey: "", appUserID: nil, observerMode: true, userDefaults: UserDefaults())
    Purchases.configure(withAPIKey: "",
                        appUserID: nil,
                        observerMode: true,
                        userDefaults: UserDefaults(),
                        useStoreKit2IfAvailable: true)
    Purchases.configure(withAPIKey: "",
                        appUserID: "",
                        observerMode: true,
                        userDefaults: UserDefaults(),
                        useStoreKit2IfAvailable: true,
                        dangerousSettings: nil)
    Purchases.configure(withAPIKey: "",
                        appUserID: "",
                        observerMode: true,
                        userDefaults: UserDefaults(),
                        useStoreKit2IfAvailable: true,
                        dangerousSettings: DangerousSettings())
    Purchases.configure(withAPIKey: "",
                        appUserID: "",
                        observerMode: true,
                        userDefaults: UserDefaults(),
                        useStoreKit2IfAvailable: true,
                        dangerousSettings: DangerousSettings(autoSyncPurchases: false))
}<|MERGE_RESOLUTION|>--- conflicted
+++ resolved
@@ -78,7 +78,6 @@
 
     let canI: Bool = Purchases.canMakePayments()
     let version = Purchases.frameworkVersion
-<<<<<<< HEAD
 
     // both should have deprecation warning
     Purchases.addAttributionData([String: Any](), from: AttributionNetwork.adjust, forNetworkUserId: "")
@@ -86,8 +85,6 @@
 
     // should have deprecation warning 'automaticAppleSearchAdsAttributionCollection' is deprecated: Use
     // Purchases.automaticAdServicesAttributionTokenCollection instead
-=======
->>>>>>> 66fb1a1f
     let automaticAppleSearchAdsAttributionCollection: Bool = Purchases.automaticAppleSearchAdsAttributionCollection
     let logLevel: LogLevel = Purchases.logLevel
     let proxyUrl: URL? = Purchases.proxyURL
@@ -97,14 +94,9 @@
     let isPurchasesConfigured: Bool = Purchases.isConfigured
     let automaticAdServicesAttributionTokenCollection: Bool = Purchases.automaticAdServicesAttributionTokenCollection
 
-<<<<<<< HEAD
-    print(canI, version, automaticAppleSearchAdsAttributionCollection, debugLogsEnabled, logLevel, proxyUrl!,
+    print(canI, version, automaticAppleSearchAdsAttributionCollection, logLevel, proxyUrl!,
           forceUniversalAppStore, simulatesAskToBuyInSandbox, sharedPurchases, isPurchasesConfigured,
           automaticAdServicesAttributionTokenCollection)
-=======
-    print(canI, version, automaticAppleSearchAdsAttributionCollection, logLevel, proxyUrl!,
-          forceUniversalAppStore, simulatesAskToBuyInSandbox, sharedPurchases, isPurchasesConfigured)
->>>>>>> 66fb1a1f
 }
 
 private func checkTypealiases(
