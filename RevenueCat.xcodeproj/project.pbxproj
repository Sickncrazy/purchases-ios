--- conflicted
+++ resolved
@@ -283,11 +283,8 @@
 		57DE80AF28075D77008D6C6F /* OSVersionEquivalent.swift in Sources */ = {isa = PBXBuildFile; fileRef = 57DE80AD28075D77008D6C6F /* OSVersionEquivalent.swift */; };
 		57DE80BE28077010008D6C6F /* XCTestCase+Extensions.swift in Sources */ = {isa = PBXBuildFile; fileRef = 2D22BF6626F3CBFB001AE2F9 /* XCTestCase+Extensions.swift */; };
 		57DE80BF2807705F008D6C6F /* XCTestCase+Extensions.swift in Sources */ = {isa = PBXBuildFile; fileRef = 2D22BF6626F3CBFB001AE2F9 /* XCTestCase+Extensions.swift */; };
-<<<<<<< HEAD
-=======
 		57DE80802807529F008D6C6F /* MockStorefront.swift in Sources */ = {isa = PBXBuildFile; fileRef = 57DE807F2807529F008D6C6F /* MockStorefront.swift */; };
 		57DE80812807529F008D6C6F /* MockStorefront.swift in Sources */ = {isa = PBXBuildFile; fileRef = 57DE807F2807529F008D6C6F /* MockStorefront.swift */; };
->>>>>>> c987f102
 		57E0473B277260DE0082FE91 /* SnapshotTesting in Frameworks */ = {isa = PBXBuildFile; productRef = 57E0473A277260DE0082FE91 /* SnapshotTesting */; };
 		57E2230727500BB1002DB06E /* AtomicTests.swift in Sources */ = {isa = PBXBuildFile; fileRef = 57E2230627500BB1002DB06E /* AtomicTests.swift */; };
 		57EAE527274324C60060EB74 /* Lock.swift in Sources */ = {isa = PBXBuildFile; fileRef = 57EAE526274324C60060EB74 /* Lock.swift */; };
@@ -1638,11 +1635,7 @@
 				B34605B4279A6E380031CA74 /* GetIntroEligibilityOperation.swift */,
 				B34605BA279A6E380031CA74 /* GetOfferingsOperation.swift */,
 				B34605B7279A6E380031CA74 /* LogInOperation.swift */,
-<<<<<<< HEAD
-=======
 				B34605AB279A6E380031CA74 /* NetworkOperation.swift */,
-				B34605B8279A6E380031CA74 /* PostAttributionDataOperation.swift */,
->>>>>>> c987f102
 				B34605AD279A6E380031CA74 /* PostOfferForSigningOperation.swift */,
 				B34605B6279A6E380031CA74 /* PostReceiptDataOperation.swift */,
 				B34605B9279A6E380031CA74 /* PostSubscriberAttributesOperation.swift */,
@@ -1717,11 +1710,6 @@
 		F5BE44412698580200254A30 /* Attribution */ = {
 			isa = PBXGroup;
 			children = (
-<<<<<<< HEAD
-				B39E8119268E849900D31189 /* AttributionNetwork.swift */,
-=======
-				F5BE4478269E4A4C00254A30 /* AfficheClientProxy.swift */,
->>>>>>> c987f102
 				F5BE447C269E4ADB00254A30 /* ASIdManagerProxy.swift */,
 				37E35CD16BB73BB091E64D9A /* AttributionData.swift */,
 				37E3521731D8DC16873F55F3 /* AttributionFetcher.swift */,
